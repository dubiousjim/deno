--- conflicted
+++ resolved
@@ -3,15 +3,7 @@
 import { build } from "./build.ts";
 
 export interface FileInfo {
-<<<<<<< HEAD
-  /** The size of the file, in bytes. */
   length: number;
-  /** The last modification time of the file. This corresponds to the `mtime`
-   * field from `stat` on Linux/Mac OS and `ftLastWriteTime` on Windows. This
-   * may not be available on all platforms. */
-=======
-  len: number;
->>>>>>> e435c2be
   modified: number | null;
   accessed: number | null;
   created: number | null;
